--- conflicted
+++ resolved
@@ -348,7 +348,6 @@
             return self.__convert_and_store(item, value)
 
     def __box_config(self):
-<<<<<<< HEAD
         return {k: v for k, v in self._box_config.copy().items()
                 if not k.startswith("__")}
 
@@ -379,10 +378,6 @@
         if heritage[0]._box_config['__disable_track']:
             return True
         return heritage[0]._Box__disabled_parent()
-=======
-        return {k: v for k, v in self._box_config.items()
-                if not k.startswith("__")}
->>>>>>> b034d156
 
     def __convert_and_store(self, item, value):
         if (self._box_config['tracker_box'] and self._box_config['__created']
