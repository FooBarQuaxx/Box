--- conflicted
+++ resolved
@@ -11,11 +11,8 @@
 from uuid import uuid4
 import re
 import collections
-<<<<<<< HEAD
+from keyword import kwlist
 from functools import wraps
-=======
-from keyword import kwlist
->>>>>>> 3defc56c
 
 try:
     from collections.abc import Mapping, Iterable
